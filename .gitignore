# Python
__pycache__/
.mypy_cache/
*.py[cod]
*$py.class
*.so
.Python
build/
develop-eggs/
dist/
downloads/
eggs/
.eggs/
lib/
lib64/
parts/
sdist/
var/
wheels/
share/python-wheels/
*.egg-info/
.installed.cfg
*.egg
MANIFEST

# PyInstaller
*.manifest
*.spec

# Installer logs
pip-log.txt
pip-delete-this-directory.txt

# Unit test / coverage reports
htmlcov/
.tox/
.nox/
.coverage
.coverage.*
.cache
nosetests.xml
coverage.xml
*.cover
*.py,cover
.hypothesis/
.pytest_cache/
cover/

# Auto-generated reports (all in reports/ folder)
reports/
*/archive/
**/*/archive/
*/reports

# Evaluation artefacts
results_stage20.jsonl
results_with_labels.jsonl

# Virtual environments
.env
.venv/
**/.venv/
env/
venv/
ENV/
env.bak/
venv.bak/
poetry-cache/

# IDE
.vscode/
.idea/
*.swp
*.swo
*~

# OS
.DS_Store
.DS_Store?
._*
.Spotlight-V100
.Trashes
ehthumbs.db
Thumbs.db

# API Keys and secrets
api_key.txt
.env
.env.*
archive/legacy/local_models/.env
*.key
*.pem

# Pyrogram session files (contain authentication tokens)
*.session
*.session-journal
sessions/
scripts/*.session

# Logs
*.log
logs/

# Temporary files
*.tmp
*.temp
temp/
tmp/

# Database
*.db
*.sqlite
*.sqlite3

# Model cache (persist across container rebuilds but don't commit)
cache/
data/

# Poetry
poetry.lock

# FastAPI/Uvicorn
*.pid

<<<<<<< HEAD
.whisper-cache
=======
.whisper-cache/
>>>>>>> 1c19d2b5
<|MERGE_RESOLUTION|>--- conflicted
+++ resolved
@@ -1,5 +1,6 @@
 # Python
 __pycache__/
+.mypy_cache/
 .mypy_cache/
 *.py[cod]
 *$py.class
@@ -55,6 +56,13 @@
 # Evaluation artefacts
 results_stage20.jsonl
 results_with_labels.jsonl
+*/archive/
+**/*/archive/
+*/reports
+
+# Evaluation artefacts
+results_stage20.jsonl
+results_with_labels.jsonl
 
 # Virtual environments
 .env
@@ -65,6 +73,7 @@
 ENV/
 env.bak/
 venv.bak/
+poetry-cache/
 poetry-cache/
 
 # IDE
@@ -88,8 +97,16 @@
 .env
 .env.*
 archive/legacy/local_models/.env
+.env.*
+archive/legacy/local_models/.env
 *.key
 *.pem
+
+# Pyrogram session files (contain authentication tokens)
+*.session
+*.session-journal
+sessions/
+scripts/*.session
 
 # Pyrogram session files (contain authentication tokens)
 *.session
@@ -116,14 +133,14 @@
 cache/
 data/
 
+# Model cache (persist across container rebuilds but don't commit)
+cache/
+data/
+
 # Poetry
 poetry.lock
 
 # FastAPI/Uvicorn
 *.pid
 
-<<<<<<< HEAD
-.whisper-cache
-=======
-.whisper-cache/
->>>>>>> 1c19d2b5
+.whisper-cache